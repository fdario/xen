/******************************************************************************
 * mm/hypervisor.c
 * 
 * Update page tables via the hypervisor.
 * 
 * Copyright (c) 2002-2004, K A Fraser
 * 
 * This file may be distributed separately from the Linux kernel, or
 * incorporated into other software packages, subject to the following license:
 * 
 * Permission is hereby granted, free of charge, to any person obtaining a copy
 * of this source file (the "Software"), to deal in the Software without
 * restriction, including without limitation the rights to use, copy, modify,
 * merge, publish, distribute, sublicense, and/or sell copies of the Software,
 * and to permit persons to whom the Software is furnished to do so, subject to
 * the following conditions:
 * 
 * The above copyright notice and this permission notice shall be included in
 * all copies or substantial portions of the Software.
 * 
 * THE SOFTWARE IS PROVIDED "AS IS", WITHOUT WARRANTY OF ANY KIND, EXPRESS OR
 * IMPLIED, INCLUDING BUT NOT LIMITED TO THE WARRANTIES OF MERCHANTABILITY,
 * FITNESS FOR A PARTICULAR PURPOSE AND NONINFRINGEMENT. IN NO EVENT SHALL THE
 * AUTHORS OR COPYRIGHT HOLDERS BE LIABLE FOR ANY CLAIM, DAMAGES OR OTHER
 * LIABILITY, WHETHER IN AN ACTION OF CONTRACT, TORT OR OTHERWISE, ARISING
 * FROM, OUT OF OR IN CONNECTION WITH THE SOFTWARE OR THE USE OR OTHER DEALINGS
 * IN THE SOFTWARE.
 */

#include <linux/config.h>
#include <linux/sched.h>
#include <linux/mm.h>
#include <linux/vmalloc.h>
#include <asm/page.h>
#include <asm/pgtable.h>
#include <asm-xen/hypervisor.h>
#include <asm-xen/multicall.h>
#include <asm-xen/balloon.h>
#if LINUX_VERSION_CODE >= KERNEL_VERSION(2,6,0)
#include <linux/percpu.h>
#endif

/*
 * This suffices to protect us if we ever move to SMP domains.
 * Further, it protects us against interrupts. At the very least, this is
 * required for the network driver which flushes the update queue before
 * pushing new receive buffers.
 */
static spinlock_t update_lock = SPIN_LOCK_UNLOCKED;

/* Linux 2.6 isn't using the traditional batched interface. */
#if LINUX_VERSION_CODE < KERNEL_VERSION(2,6,0)
#define QUEUE_SIZE 2048
#define pte_offset_kernel pte_offset
#else
#ifdef CONFIG_SMP
#define QUEUE_SIZE 1
#else
#ifndef CONFIG_XEN_SHADOW_MODE
#define QUEUE_SIZE 128
#else /* CONFIG_XEN_SHADOW_MODE */
#define QUEUE_SIZE 1
#endif /* CONFIG_XEN_SHADOW_MODE */
#endif
#endif

DEFINE_PER_CPU(mmu_update_t, update_queue[QUEUE_SIZE]);
DEFINE_PER_CPU(unsigned int, mmu_update_queue_idx);

/*
 * MULTICALL_flush_page_update_queue:
 *   This is a version of the flush which queues as part of a multicall.
 */
void MULTICALL_flush_page_update_queue(void)
{
    int cpu = smp_processor_id();
    int idx;
    unsigned long flags;
    unsigned int _idx;
    spin_lock_irqsave(&update_lock, flags);
    idx = per_cpu(mmu_update_queue_idx, cpu);
    if ( (_idx = idx) != 0 ) 
    {
        per_cpu(mmu_update_queue_idx, cpu) = 0;
        wmb(); /* Make sure index is cleared first to avoid double updates. */
        queue_multicall3(__HYPERVISOR_mmu_update, 
                         (unsigned long)&per_cpu(update_queue[0], cpu), 
                         (unsigned long)_idx, 
                         (unsigned long)NULL);
    }
    spin_unlock_irqrestore(&update_lock, flags);
}

static inline void __flush_page_update_queue(void)
{
    int cpu = smp_processor_id();
    unsigned int _idx = per_cpu(mmu_update_queue_idx, cpu);
    per_cpu(mmu_update_queue_idx, cpu) = 0;
    wmb(); /* Make sure index is cleared first to avoid double updates. */
    if ( unlikely(HYPERVISOR_mmu_update(&per_cpu(update_queue[0], cpu), _idx, NULL) < 0) )
    {
        printk(KERN_ALERT "Failed to execute MMU updates.\n");
        BUG();
    }
}

void _flush_page_update_queue(void)
{
    int cpu = smp_processor_id();
    unsigned long flags;
    spin_lock_irqsave(&update_lock, flags);
    if ( per_cpu(mmu_update_queue_idx, cpu) != 0 ) __flush_page_update_queue();
    spin_unlock_irqrestore(&update_lock, flags);
}

static inline void increment_index(void)
{
    int cpu = smp_processor_id();
    per_cpu(mmu_update_queue_idx, cpu)++;
    if ( unlikely(per_cpu(mmu_update_queue_idx, cpu) == QUEUE_SIZE) ) __flush_page_update_queue();
}

static inline void increment_index_and_flush(void)
{
    int cpu = smp_processor_id();
    per_cpu(mmu_update_queue_idx, cpu)++;
    __flush_page_update_queue();
}

void queue_l1_entry_update(pte_t *ptr, unsigned long val)
{
#ifndef CONFIG_XEN_SHADOW_MODE
    int cpu = smp_processor_id();
    int idx;
    unsigned long flags;
    spin_lock_irqsave(&update_lock, flags);
    idx = per_cpu(mmu_update_queue_idx, cpu);
    per_cpu(update_queue[idx], cpu).ptr = virt_to_machine(ptr);
    per_cpu(update_queue[idx], cpu).val = val;
    increment_index();
<<<<<<< HEAD
#ifdef CONFIG_XEN_DEBUG_NO_MMU_BATCHING
    __flush_page_update_queue();
#endif
    spin_unlock_irqrestore(&update_lock, flags);
#else
    _flush_page_update_queue();
    *(unsigned long *)ptr = val;
#endif
=======
    spin_unlock_irqrestore(&update_lock, flags);
#else /* CONFIG_XEN_SHADOW_MODE */
    set_pte(ptr, __pte(val));
#endif /* CONFIG_XEN_SHADOW_MODE */
>>>>>>> ca1258d0
}

void queue_l2_entry_update(pmd_t *ptr, unsigned long val)
{
#ifndef CONFIG_XEN_SHADOW_MODE
    int cpu = smp_processor_id();
    int idx;
    unsigned long flags;
    spin_lock_irqsave(&update_lock, flags);
    idx = per_cpu(mmu_update_queue_idx, cpu);
    per_cpu(update_queue[idx], cpu).ptr = virt_to_machine(ptr);
    per_cpu(update_queue[idx], cpu).val = val;
    increment_index();
    spin_unlock_irqrestore(&update_lock, flags);
<<<<<<< HEAD
#else
    _flush_page_update_queue();
    *(unsigned long *)ptr = val;
#endif
=======
#else /* CONFIG_XEN_SHADOW_MODE */
    set_pmd(ptr, __pmd(val));
#endif /* CONFIG_XEN_SHADOW_MODE */
>>>>>>> ca1258d0
}

void queue_pt_switch(unsigned long ptr)
{
    int cpu = smp_processor_id();
    int idx;
    unsigned long flags;
    spin_lock_irqsave(&update_lock, flags);
    idx = per_cpu(mmu_update_queue_idx, cpu);
#ifndef CONFIG_XEN_SHADOW_MODE
    per_cpu(update_queue[idx], cpu).ptr  = phys_to_machine(ptr);
#else /* CONFIG_XEN_SHADOW_MODE */
    per_cpu(update_queue[idx], cpu).ptr  = __vms_phys_to_machine(ptr);
#endif /* CONFIG_XEN_SHADOW_MODE */
    per_cpu(update_queue[idx], cpu).ptr |= MMU_EXTENDED_COMMAND;
    per_cpu(update_queue[idx], cpu).val  = MMUEXT_NEW_BASEPTR;
    increment_index();
    spin_unlock_irqrestore(&update_lock, flags);
}

void queue_tlb_flush(void)
{
    int cpu = smp_processor_id();
    int idx;
    unsigned long flags;
    spin_lock_irqsave(&update_lock, flags);
    idx = per_cpu(mmu_update_queue_idx, cpu);
    per_cpu(update_queue[idx], cpu).ptr  = MMU_EXTENDED_COMMAND;
    per_cpu(update_queue[idx], cpu).val  = MMUEXT_TLB_FLUSH;
    increment_index();
    spin_unlock_irqrestore(&update_lock, flags);
}

void queue_invlpg(unsigned long ptr)
{
    int cpu = smp_processor_id();
    int idx;
    unsigned long flags;
    spin_lock_irqsave(&update_lock, flags);
    idx = per_cpu(mmu_update_queue_idx, cpu);
    per_cpu(update_queue[idx], cpu).ptr  = MMU_EXTENDED_COMMAND;
    per_cpu(update_queue[idx], cpu).ptr |= ptr & PAGE_MASK;
    per_cpu(update_queue[idx], cpu).val  = MMUEXT_INVLPG;
    increment_index();
    spin_unlock_irqrestore(&update_lock, flags);
}

#ifndef CONFIG_XEN_SHADOW_MODE
void queue_pgd_pin(unsigned long ptr)
#else /* CONFIG_XEN_SHADOW_MODE */
void __vms_queue_pgd_pin(unsigned long ptr)
#endif /* CONFIG_XEN_SHADOW_MODE */
{
    int cpu = smp_processor_id();
    int idx;
    unsigned long flags;
    spin_lock_irqsave(&update_lock, flags);
    idx = per_cpu(mmu_update_queue_idx, cpu);
#ifndef CONFIG_XEN_SHADOW_MODE
    per_cpu(update_queue[idx], cpu).ptr  = phys_to_machine(ptr);
#else /* CONFIG_XEN_SHADOW_MODE */
    per_cpu(update_queue[idx], cpu).ptr  = __vms_phys_to_machine(ptr);
#endif /* CONFIG_XEN_SHADOW_MODE */
    per_cpu(update_queue[idx], cpu).ptr |= MMU_EXTENDED_COMMAND;
    per_cpu(update_queue[idx], cpu).val  = MMUEXT_PIN_L2_TABLE;
    increment_index();
    spin_unlock_irqrestore(&update_lock, flags);
}

#ifndef CONFIG_XEN_SHADOW_MODE
void queue_pgd_unpin(unsigned long ptr)
#else /* CONFIG_XEN_SHADOW_MODE */
void __vms_queue_pgd_unpin(unsigned long ptr)
#endif /* CONFIG_XEN_SHADOW_MODE */
{
    int cpu = smp_processor_id();
    int idx;
    unsigned long flags;
    spin_lock_irqsave(&update_lock, flags);
    idx = per_cpu(mmu_update_queue_idx, cpu);
#ifndef CONFIG_XEN_SHADOW_MODE
    per_cpu(update_queue[idx], cpu).ptr  = phys_to_machine(ptr);
#else /* CONFIG_XEN_SHADOW_MODE */
    per_cpu(update_queue[idx], cpu).ptr  = __vms_phys_to_machine(ptr);
#endif /* CONFIG_XEN_SHADOW_MODE */
    per_cpu(update_queue[idx], cpu).ptr |= MMU_EXTENDED_COMMAND;
    per_cpu(update_queue[idx], cpu).val  = MMUEXT_UNPIN_TABLE;
    increment_index();
    spin_unlock_irqrestore(&update_lock, flags);
}

#ifndef CONFIG_XEN_SHADOW_MODE
void queue_pte_pin(unsigned long ptr)
#else /* CONFIG_XEN_SHADOW_MODE */
void __vms_queue_pte_pin(unsigned long ptr)
#endif /* CONFIG_XEN_SHADOW_MODE */
{
    int cpu = smp_processor_id();
    int idx;
    unsigned long flags;
    spin_lock_irqsave(&update_lock, flags);
    idx = per_cpu(mmu_update_queue_idx, cpu);
#ifndef CONFIG_XEN_SHADOW_MODE
    per_cpu(update_queue[idx], cpu).ptr  = phys_to_machine(ptr);
#else /* CONFIG_XEN_SHADOW_MODE */
    per_cpu(update_queue[idx], cpu).ptr  = __vms_phys_to_machine(ptr);
#endif /* CONFIG_XEN_SHADOW_MODE */
    per_cpu(update_queue[idx], cpu).ptr |= MMU_EXTENDED_COMMAND;
    per_cpu(update_queue[idx], cpu).val  = MMUEXT_PIN_L1_TABLE;
    increment_index();
    spin_unlock_irqrestore(&update_lock, flags);
}

#ifndef CONFIG_XEN_SHADOW_MODE
void queue_pte_unpin(unsigned long ptr)
#else /* CONFIG_XEN_SHADOW_MODE */
void __vms_queue_pte_unpin(unsigned long ptr)
#endif /* CONFIG_XEN_SHADOW_MODE */
{
    int cpu = smp_processor_id();
    int idx;
    unsigned long flags;
    spin_lock_irqsave(&update_lock, flags);
    idx = per_cpu(mmu_update_queue_idx, cpu);
#ifndef CONFIG_XEN_SHADOW_MODE
    per_cpu(update_queue[idx], cpu).ptr  = phys_to_machine(ptr);
#else /* CONFIG_XEN_SHADOW_MODE */
    per_cpu(update_queue[idx], cpu).ptr  = __vms_phys_to_machine(ptr);
#endif /* CONFIG_XEN_SHADOW_MODE */
    per_cpu(update_queue[idx], cpu).ptr |= MMU_EXTENDED_COMMAND;
    per_cpu(update_queue[idx], cpu).val  = MMUEXT_UNPIN_TABLE;
    increment_index();
    spin_unlock_irqrestore(&update_lock, flags);
}

void queue_set_ldt(unsigned long ptr, unsigned long len)
{
    int cpu = smp_processor_id();
    int idx;
    unsigned long flags;
    spin_lock_irqsave(&update_lock, flags);
    idx = per_cpu(mmu_update_queue_idx, cpu);
    per_cpu(update_queue[idx], cpu).ptr  = MMU_EXTENDED_COMMAND | ptr;
    per_cpu(update_queue[idx], cpu).val  = MMUEXT_SET_LDT | (len << MMUEXT_CMD_SHIFT);
    increment_index();
    spin_unlock_irqrestore(&update_lock, flags);
}

void queue_machphys_update(unsigned long mfn, unsigned long pfn)
{
    int cpu = smp_processor_id();
    int idx;
    unsigned long flags;
    spin_lock_irqsave(&update_lock, flags);
    idx = per_cpu(mmu_update_queue_idx, cpu);
    per_cpu(update_queue[idx], cpu).ptr = (mfn << PAGE_SHIFT) | MMU_MACHPHYS_UPDATE;
    per_cpu(update_queue[idx], cpu).val = pfn;
    increment_index();
    spin_unlock_irqrestore(&update_lock, flags);
}

/* queue and flush versions of the above */
void xen_l1_entry_update(pte_t *ptr, unsigned long val)
{
#ifndef CONFIG_XEN_SHADOW_MODE
    int cpu = smp_processor_id();
    int idx;
    unsigned long flags;
    spin_lock_irqsave(&update_lock, flags);
    idx = per_cpu(mmu_update_queue_idx, cpu);
    per_cpu(update_queue[idx], cpu).ptr = virt_to_machine(ptr);
    per_cpu(update_queue[idx], cpu).val = val;
    increment_index_and_flush();
    spin_unlock_irqrestore(&update_lock, flags);
<<<<<<< HEAD
#else
    *(unsigned long *)ptr = val;
#endif
=======
#else /* CONFIG_XEN_SHADOW_MODE */
    set_pte(ptr, __pte(val));
#endif /* CONFIG_XEN_SHADOW_MODE */
>>>>>>> ca1258d0
}

void xen_l2_entry_update(pmd_t *ptr, unsigned long val)
{
#ifndef CONFIG_XEN_SHADOW_MODE
    int cpu = smp_processor_id();
    int idx;
    unsigned long flags;
    spin_lock_irqsave(&update_lock, flags);
    idx = per_cpu(mmu_update_queue_idx, cpu);
    per_cpu(update_queue[idx], cpu).ptr = virt_to_machine(ptr);
    per_cpu(update_queue[idx], cpu).val = val;
    increment_index_and_flush();
    spin_unlock_irqrestore(&update_lock, flags);
<<<<<<< HEAD
#else
    *(unsigned long *)ptr = val;
#endif
=======
#else /* CONFIG_XEN_SHADOW_MODE */
    set_pmd(ptr, __pmd(val));
#endif /* CONFIG_XEN_SHADOW_MODE */
>>>>>>> ca1258d0
}

void xen_pt_switch(unsigned long ptr)
{
    int cpu = smp_processor_id();
    int idx;
    unsigned long flags;
    spin_lock_irqsave(&update_lock, flags);
    idx = per_cpu(mmu_update_queue_idx, cpu);
#ifndef CONFIG_XEN_SHADOW_MODE
    per_cpu(update_queue[idx], cpu).ptr  = phys_to_machine(ptr);
#else /* CONFIG_XEN_SHADOW_MODE */
    per_cpu(update_queue[idx], cpu).ptr  = __vms_phys_to_machine(ptr);
#endif /* CONFIG_XEN_SHADOW_MODE */
    per_cpu(update_queue[idx], cpu).ptr |= MMU_EXTENDED_COMMAND;
    per_cpu(update_queue[idx], cpu).val  = MMUEXT_NEW_BASEPTR;
    increment_index_and_flush();
    spin_unlock_irqrestore(&update_lock, flags);
}

void xen_tlb_flush(void)
{
    int cpu = smp_processor_id();
    int idx;
    unsigned long flags;
    spin_lock_irqsave(&update_lock, flags);
    idx = per_cpu(mmu_update_queue_idx, cpu);
    per_cpu(update_queue[idx], cpu).ptr  = MMU_EXTENDED_COMMAND;
    per_cpu(update_queue[idx], cpu).val  = MMUEXT_TLB_FLUSH;
    increment_index_and_flush();
    spin_unlock_irqrestore(&update_lock, flags);
}

void xen_invlpg(unsigned long ptr)
{
    int cpu = smp_processor_id();
    int idx;
    unsigned long flags;
    spin_lock_irqsave(&update_lock, flags);
    idx = per_cpu(mmu_update_queue_idx, cpu);
    per_cpu(update_queue[idx], cpu).ptr  = MMU_EXTENDED_COMMAND;
    per_cpu(update_queue[idx], cpu).ptr |= ptr & PAGE_MASK;
    per_cpu(update_queue[idx], cpu).val  = MMUEXT_INVLPG;
    increment_index_and_flush();
    spin_unlock_irqrestore(&update_lock, flags);
}

#ifndef CONFIG_XEN_SHADOW_MODE
void xen_pgd_pin(unsigned long ptr)
#else /* CONFIG_XEN_SHADOW_MODE */
void __vms_xen_pgd_pin(unsigned long ptr)
#endif /* CONFIG_XEN_SHADOW_MODE */
{
    int cpu = smp_processor_id();
    int idx;
    unsigned long flags;
    spin_lock_irqsave(&update_lock, flags);
    idx = per_cpu(mmu_update_queue_idx, cpu);
#ifndef CONFIG_XEN_SHADOW_MODE
    per_cpu(update_queue[idx], cpu).ptr  = phys_to_machine(ptr);
#else /* CONFIG_XEN_SHADOW_MODE */
    per_cpu(update_queue[idx], cpu).ptr  = __vms_phys_to_machine(ptr);
#endif /* CONFIG_XEN_SHADOW_MODE */
    per_cpu(update_queue[idx], cpu).ptr |= MMU_EXTENDED_COMMAND;
    per_cpu(update_queue[idx], cpu).val  = MMUEXT_PIN_L2_TABLE;
    increment_index_and_flush();
    spin_unlock_irqrestore(&update_lock, flags);
}

#ifndef CONFIG_XEN_SHADOW_MODE
void xen_pgd_unpin(unsigned long ptr)
#else /* CONFIG_XEN_SHADOW_MODE */
void __vms_xen_pgd_unpin(unsigned long ptr)
#endif /* CONFIG_XEN_SHADOW_MODE */
{
    int cpu = smp_processor_id();
    int idx;
    unsigned long flags;
    spin_lock_irqsave(&update_lock, flags);
    idx = per_cpu(mmu_update_queue_idx, cpu);
#ifndef CONFIG_XEN_SHADOW_MODE
    per_cpu(update_queue[idx], cpu).ptr  = phys_to_machine(ptr);
#else /* CONFIG_XEN_SHADOW_MODE */
    per_cpu(update_queue[idx], cpu).ptr  = __vms_phys_to_machine(ptr);
#endif /* CONFIG_XEN_SHADOW_MODE */
    per_cpu(update_queue[idx], cpu).ptr |= MMU_EXTENDED_COMMAND;
    per_cpu(update_queue[idx], cpu).val  = MMUEXT_UNPIN_TABLE;
    increment_index_and_flush();
    spin_unlock_irqrestore(&update_lock, flags);
}

#ifndef CONFIG_XEN_SHADOW_MODE
void xen_pte_pin(unsigned long ptr)
#else /* CONFIG_XEN_SHADOW_MODE */
void __vms_xen_pte_pin(unsigned long ptr)
#endif /* CONFIG_XEN_SHADOW_MODE */
{
    int cpu = smp_processor_id();
    int idx;
    unsigned long flags;
    spin_lock_irqsave(&update_lock, flags);
    idx = per_cpu(mmu_update_queue_idx, cpu);
#ifndef CONFIG_XEN_SHADOW_MODE
    per_cpu(update_queue[idx], cpu).ptr  = phys_to_machine(ptr);
#else /* CONFIG_XEN_SHADOW_MODE */
    per_cpu(update_queue[idx], cpu).ptr  = __vms_phys_to_machine(ptr);
#endif /* CONFIG_XEN_SHADOW_MODE */
    per_cpu(update_queue[idx], cpu).ptr |= MMU_EXTENDED_COMMAND;
    per_cpu(update_queue[idx], cpu).val  = MMUEXT_PIN_L1_TABLE;
    increment_index_and_flush();
    spin_unlock_irqrestore(&update_lock, flags);
}

#ifndef CONFIG_XEN_SHADOW_MODE
void xen_pte_unpin(unsigned long ptr)
#else /* CONFIG_XEN_SHADOW_MODE */
void __vms_xen_pte_unpin(unsigned long ptr)
#endif /* CONFIG_XEN_SHADOW_MODE */
{
    int cpu = smp_processor_id();
    int idx;
    unsigned long flags;
    spin_lock_irqsave(&update_lock, flags);
    idx = per_cpu(mmu_update_queue_idx, cpu);
#ifndef CONFIG_XEN_SHADOW_MODE
    per_cpu(update_queue[idx], cpu).ptr  = phys_to_machine(ptr);
#else /* CONFIG_XEN_SHADOW_MODE */
    per_cpu(update_queue[idx], cpu).ptr  = __vms_phys_to_machine(ptr);
#endif /* CONFIG_XEN_SHADOW_MODE */
    per_cpu(update_queue[idx], cpu).ptr |= MMU_EXTENDED_COMMAND;
    per_cpu(update_queue[idx], cpu).val  = MMUEXT_UNPIN_TABLE;
    increment_index_and_flush();
    spin_unlock_irqrestore(&update_lock, flags);
}

void xen_set_ldt(unsigned long ptr, unsigned long len)
{
    int cpu = smp_processor_id();
    int idx;
    unsigned long flags;
    spin_lock_irqsave(&update_lock, flags);
    idx = per_cpu(mmu_update_queue_idx, cpu);
    per_cpu(update_queue[idx], cpu).ptr  = MMU_EXTENDED_COMMAND | ptr;
    per_cpu(update_queue[idx], cpu).val  = MMUEXT_SET_LDT | (len << MMUEXT_CMD_SHIFT);
    increment_index_and_flush();
    spin_unlock_irqrestore(&update_lock, flags);
}

void xen_machphys_update(unsigned long mfn, unsigned long pfn)
{
    int cpu = smp_processor_id();
    int idx;
    unsigned long flags;
    spin_lock_irqsave(&update_lock, flags);
    idx = per_cpu(mmu_update_queue_idx, cpu);
    per_cpu(update_queue[idx], cpu).ptr = (mfn << PAGE_SHIFT) | MMU_MACHPHYS_UPDATE;
    per_cpu(update_queue[idx], cpu).val = pfn;
    increment_index_and_flush();
    spin_unlock_irqrestore(&update_lock, flags);
}

#ifdef CONFIG_XEN_PHYSDEV_ACCESS

unsigned long allocate_empty_lowmem_region(unsigned long pages)
{
    pgd_t         *pgd; 
    pmd_t         *pmd;
    pte_t         *pte;
    unsigned long *pfn_array;
    unsigned long  vstart;
    unsigned long  i;
    unsigned int   order = get_order(pages*PAGE_SIZE);

    vstart = __get_free_pages(GFP_KERNEL, order);
    if ( vstart == 0 )
        return 0UL;

    scrub_pages(vstart, 1 << order);

    pfn_array = vmalloc((1<<order) * sizeof(*pfn_array));
    if ( pfn_array == NULL )
        BUG();

    for ( i = 0; i < (1<<order); i++ )
    {
        pgd = pgd_offset_k(   (vstart + (i*PAGE_SIZE)));
        pmd = pmd_offset(pgd, (vstart + (i*PAGE_SIZE)));
        pte = pte_offset_kernel(pmd, (vstart + (i*PAGE_SIZE))); 
        pfn_array[i] = pte->pte_low >> PAGE_SHIFT;
        queue_l1_entry_update(pte, 0);
#ifndef CONFIG_XEN_SHADOW_MODE
        phys_to_machine_mapping[__pa(vstart)>>PAGE_SHIFT] = INVALID_P2M_ENTRY;
#else /* CONFIG_XEN_SHADOW_MODE */
        __vms_phys_to_machine_mapping[__pa(vstart)>>PAGE_SHIFT] = INVALID_P2M_ENTRY;
#endif /* CONFIG_XEN_SHADOW_MODE */
    }

    /* Flush updates through and flush the TLB. */
    xen_tlb_flush();

    balloon_put_pages(pfn_array, 1 << order);

    vfree(pfn_array);

    return vstart;
}

#endif /* CONFIG_XEN_PHYSDEV_ACCESS */<|MERGE_RESOLUTION|>--- conflicted
+++ resolved
@@ -138,21 +138,13 @@
     per_cpu(update_queue[idx], cpu).ptr = virt_to_machine(ptr);
     per_cpu(update_queue[idx], cpu).val = val;
     increment_index();
-<<<<<<< HEAD
 #ifdef CONFIG_XEN_DEBUG_NO_MMU_BATCHING
     __flush_page_update_queue();
 #endif
     spin_unlock_irqrestore(&update_lock, flags);
 #else
-    _flush_page_update_queue();
-    *(unsigned long *)ptr = val;
-#endif
-=======
-    spin_unlock_irqrestore(&update_lock, flags);
-#else /* CONFIG_XEN_SHADOW_MODE */
     set_pte(ptr, __pte(val));
 #endif /* CONFIG_XEN_SHADOW_MODE */
->>>>>>> ca1258d0
 }
 
 void queue_l2_entry_update(pmd_t *ptr, unsigned long val)
@@ -167,16 +159,9 @@
     per_cpu(update_queue[idx], cpu).val = val;
     increment_index();
     spin_unlock_irqrestore(&update_lock, flags);
-<<<<<<< HEAD
 #else
-    _flush_page_update_queue();
-    *(unsigned long *)ptr = val;
-#endif
-=======
-#else /* CONFIG_XEN_SHADOW_MODE */
     set_pmd(ptr, __pmd(val));
 #endif /* CONFIG_XEN_SHADOW_MODE */
->>>>>>> ca1258d0
 }
 
 void queue_pt_switch(unsigned long ptr)
@@ -351,15 +336,9 @@
     per_cpu(update_queue[idx], cpu).val = val;
     increment_index_and_flush();
     spin_unlock_irqrestore(&update_lock, flags);
-<<<<<<< HEAD
 #else
-    *(unsigned long *)ptr = val;
-#endif
-=======
-#else /* CONFIG_XEN_SHADOW_MODE */
     set_pte(ptr, __pte(val));
 #endif /* CONFIG_XEN_SHADOW_MODE */
->>>>>>> ca1258d0
 }
 
 void xen_l2_entry_update(pmd_t *ptr, unsigned long val)
@@ -374,15 +353,9 @@
     per_cpu(update_queue[idx], cpu).val = val;
     increment_index_and_flush();
     spin_unlock_irqrestore(&update_lock, flags);
-<<<<<<< HEAD
 #else
-    *(unsigned long *)ptr = val;
-#endif
-=======
-#else /* CONFIG_XEN_SHADOW_MODE */
     set_pmd(ptr, __pmd(val));
 #endif /* CONFIG_XEN_SHADOW_MODE */
->>>>>>> ca1258d0
 }
 
 void xen_pt_switch(unsigned long ptr)
