--- conflicted
+++ resolved
@@ -45,11 +45,7 @@
 static struct proc_dir_entry *dom0_cmd_intf;
 static struct proc_dir_entry *dom_list_intf;
 
-<<<<<<< HEAD
-unsigned long direct_mmap(unsigned long, unsigned long, pgprot_t, int);
-=======
-unsigned long direct_mmap(unsigned long, unsigned long, pgprot_t, int, int);
->>>>>>> 4c628d6b
+int direct_unmap(unsigned long, unsigned long);
 int direct_unmap(struct mm_struct *, unsigned long, unsigned long);
 
 static ssize_t dom_usage_read(struct file * file, char * buff, size_t size, loff_t * off)
@@ -149,8 +145,6 @@
     }
 }
 
-<<<<<<< HEAD
-=======
 static ssize_t dom_mem_write(struct file * file, const char * buff, 
                              size_t size , loff_t * off)
 {
@@ -160,7 +154,7 @@
 
     copy_from_user(&mem_data, (dom_mem_t *)buff, sizeof(dom_mem_t));
     
-    if ( direct_unmap(current->mm, mem_data.vaddr, 
+    if ( direct_unmap(mem_data.vaddr, 
                       mem_data.tot_pages << PAGE_SHIFT) == 0 ) {
         return sizeof(sizeof(dom_mem_t));
     } else {
@@ -258,7 +252,6 @@
     read:    dom_data_read,
 };
 
->>>>>>> 4c628d6b
 static int dom0_cmd_write(struct file *file, const char *buffer, size_t size,
 			  loff_t *off)
 {
