--- conflicted
+++ resolved
@@ -49,11 +49,8 @@
     void         (*dump_settings)  (void);
     void         (*dump_cpu_state) (int);
     void         (*dump_runq_el)   (struct task_struct *);
-<<<<<<< HEAD
+    int          (*prn_state)      (int);
     void         (*pause)          (struct task_struct *);
-=======
-    int          (*prn_state)      (int);
->>>>>>> ddc87ed3
 };
 
 /* per CPU scheduler information */
