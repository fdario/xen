--- conflicted
+++ resolved
@@ -2052,54 +2052,12 @@
         rc = -EINVAL;
 
     if ( unlikely(shadow_mode_enabled(d)) )
-<<<<<<< HEAD
-    {
-        unsigned long sval = 0;
-
-        l1pte_propagate_from_guest(d, &val, &sval);
-
-        if ( unlikely(__put_user(sval, ((unsigned long *)(
-            &shadow_linear_pg_table[l1_linear_offset(va)])))) )
-        {
-            /*
-             * Since L2's are guranteed RW, failure indicates either that the
-             * page was not shadowed, or that the L2 entry has not yet been
-             * updated to reflect the shadow.
-             */
-            if ( shadow_mode_external(current->domain) )
-                BUG(); // can't use linear_l2_table with external tables.
-
-            l2_pgentry_t gpde = linear_l2_table[l2_table_offset(va)];
-            unsigned long gpfn = l2_pgentry_val(gpde) >> PAGE_SHIFT;
-
-            if (get_shadow_status(d, gpfn))
-            {
-                unsigned long gmfn = __gpfn_to_mfn(d, gpfn);
-                unsigned long *gl1e = map_domain_mem(gmfn << PAGE_SHIFT);
-                unsigned l1_idx = l1_table_offset(va);
-                gl1e[l1_idx] = sval;
-                unmap_domain_mem(gl1e);
-                put_shadow_status(d);
-
-                perfc_incrc(shadow_update_va_fail1);
-            }
-            else
-                perfc_incrc(shadow_update_va_fail2);
-        }
-
-        /*
-         * If we're in log-dirty mode then we need to note that we've updated
-         * the PTE in the PT-holding page. We need the machine frame number
-         * for this.
-         */
-        if ( shadow_mode_log_dirty(d) )
-            mark_dirty(d, va_to_l1mfn(va));
-  
-        check_pagetable(d, ed->arch.guest_table, "va"); /* debug */
-    }
-=======
+    {
+        if ( shadow_mode_external(current->domain) )
+            BUG(); // can't use linear_l2_table with external tables.
+
         update_shadow_va_mapping(va, val, ed, d);
->>>>>>> 48b0bde4
+    }
 
     deferred_ops = percpu_info[cpu].deferred_ops;
     percpu_info[cpu].deferred_ops = 0;
