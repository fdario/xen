--- conflicted
+++ resolved
@@ -14,9 +14,6 @@
 #include <sys/types.h>
 #include <sys/stat.h>
 #include "blockstore.h"
-#include "parallax-threaded.h"
-
-<<<<<<< HEAD
 #define BLOCKSTORE_REMOTE
 
 #ifdef BLOCKSTORE_REMOTE
@@ -419,12 +416,7 @@
 
 #else /* /BLOCKSTORE_REMOTE */
 
-static int block_fp = -1;
-=======
-/*static int block_fp = -1;*/
- 
-static int fd_list[READ_POOL_SIZE+1];
->>>>>>> d4282ab3
+#include "parallax-threaded.h"
  
 /**
  * readblock: read a block from disk
@@ -689,7 +681,11 @@
 
 int __init_blockstore(void)
 {
-<<<<<<< HEAD
+    int i;
+    blockstore_super_t *bs_super;
+    u64 ret;
+    int block_fp;
+    
 #ifdef BLOCKSTORE_REMOTE
     struct hostent *addr;
     int i;
@@ -770,22 +766,13 @@
     }
 
 #else /* /BLOCKSTORE_REMOTE */
-=======
-    int i;
-    blockstore_super_t *bs_super;
-    u64 ret;
-    int block_fp;
-    
->>>>>>> d4282ab3
     block_fp = open("blockstore.dat", O_RDWR | O_CREAT | O_LARGEFILE, 0644);
 
     if (block_fp < 0) {
         perror("open");
+        return -1;
         exit(-1);
     }
-<<<<<<< HEAD
-#endif /*  BLOCKSTORE_REMOTE */   
-=======
     
     if (lseek(block_fp, 0, SEEK_END) == 0) {
         bs_super = newblock();
@@ -808,19 +795,6 @@
         
     close(block_fp);
         
-    
-    /*
-    for (i=0; i<(READ_POOL_SIZE+1); i++) {
-        
-        fd_list[i] =  open("blockstore.dat", 
-                O_RDWR | O_CREAT | O_LARGEFILE, 0644);
-
-        if (fd_list[i] < 0) {
-            perror("open");
-            return -1;
-        }
-    }
-    */
->>>>>>> d4282ab3
+#endif /*  BLOCKSTORE_REMOTE */   
     return 0;
 }