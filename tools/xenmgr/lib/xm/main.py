--- conflicted
+++ resolved
@@ -160,17 +160,11 @@
     info = """Save domain state (and config) to file."""
 
     def help(self, args):
-<<<<<<< HEAD
-        print self.name, "DOM FILE [CONFIG]"
-        print """\nSave domain with id DOM to FILE.
-        Optionally save config to CONFIG."""
-=======
         print args[0], "DOM FILE"
         print """\nSave domain with id DOM to FILE."""
->>>>>>> 2fda1279
         
     def main(self, args):
-        if len(args) < 3: self.err("%s: Missing arguments" % self.name)
+        if len(args) < 3: self.err("%s: Missing arguments" % args[0])
         dom = args[1]
         savefile = os.path.abspath(args[2])
         server.xend_domain_save(dom, savefile)
@@ -183,19 +177,11 @@
     info = """Create a domain from a saved state."""
 
     def help(self, args):
-<<<<<<< HEAD
-        print self.name, "FILE CONFIG"
-        print "\nRestore a domain from FILE using configuration CONFIG."
-    
-    def main(self, help, args):
-        if len(args) < 3: self.err("%s: Missing arguments" % self.name)
-=======
         print args[0], "FILE [CONFIG]"
         print "\nRestore a domain from FILE using configuration CONFIG."
     
     def main(self, help, args):
         if len(args) < 2: self.err("%s: Missing arguments" % args[0])
->>>>>>> 2fda1279
         savefile =  os.path.abspath(args[1])
         if len(args) >= 3:
             configfile = os.path.abspath(args[2])
@@ -216,11 +202,7 @@
 
     def help(self, args):
         if help:
-<<<<<<< HEAD
-            print self.name, '[DOM...]'
-=======
             print args[0], '[options] [DOM...]'
->>>>>>> 2fda1279
             print """\nGet information about domains.
             Either all domains or the domains given.
 
@@ -276,11 +258,11 @@
     info = """Terminate a domain immediately."""
 
     def help(self, args):
-        print self.name, 'DOM'
+        print args[0], 'DOM'
         print '\nTerminate domain DOM immediately.'
 
     def main(self, args):
-        if len(args) < 2: self.err("%s: Missing domain" % self.name)
+        if len(args) < 2: self.err("%s: Missing domain" % args[0])
         dom = args[1]
         server.xend_domain_destroy(dom)
 
@@ -292,12 +274,7 @@
     info = """Shutdown a domain."""
 
     def help(self, args):
-<<<<<<< HEAD
-        print self.name, 'DOM'
-        print '\nSignal domain DOM to shutdown.'
-=======
         shutdown.main([args[0], '-h'])
->>>>>>> 2fda1279
     
     def main(self, args):
         shutdown.main(args)
@@ -310,11 +287,11 @@
     info = """Pause execution of a domain."""
 
     def help(self, args):
-        print self.name, 'DOM'
+        print args[0], 'DOM'
         print '\nPause execution of domain DOM.'
 
     def main(self, args):
-        if len(args) < 2: self.err("%s: Missing domain" % self.name)
+        if len(args) < 2: self.err("%s: Missing domain" % args[0])
         dom = args[1]
         server.xend_domain_pause(dom)
 
@@ -326,11 +303,11 @@
     info = """Unpause a paused domain."""
 
     def help(self, args):
-        print self.name, 'DOM'
+        print args[0], 'DOM'
         print '\nUnpause execution of domain DOM.'
 
     def main(self, args):
-        if len(args) < 2: self.err("%s: Missing domain" % self.name)
+        if len(args) < 2: self.err("%s: Missing domain" % args[0])
         dom = args[1]
         server.xend_domain_unpause(dom)
 
@@ -342,11 +319,11 @@
     info = """Pin a domain to a cpu. """
 
     def help(self, args):
-        print self.name,'DOM CPU'
+        print args[0],'DOM CPU'
         print '\nPin domain DOM to cpu CPU.'
 
     def main(self, args):
-        if len(args) != 3: self.err("%s: Invalid argument(s)" % self.name)
+        if len(args) != 3: self.err("%s: Invalid argument(s)" % args[0])
         v = map(int, args[1:3])
         server.xend_domain_pincpu(*v)
 
@@ -358,11 +335,11 @@
     info = """Set BVT scheduler parameters."""
     
     def help(self, args):
-        print self.name, "DOM MCUADV WARP WARPL WARPU"
+        print args[0], "DOM MCUADV WARP WARPL WARPU"
         print '\nSet Borrowed Virtual Time scheduler parameters.'
 
     def main(self, args):
-        if len(args) != 6: self.err("%s: Invalid argument(s)" % self.name)
+        if len(args) != 6: self.err("%s: Invalid argument(s)" % args[0])
         v = map(int, args[1:6])
         server.xend_domain_cpu_bvt_set(*v)
 
@@ -374,11 +351,11 @@
     info = """Set the BVT scheduler slice."""
 
     def help(self, args):
-        print self.name, 'SLICE'
+        print args[0], 'SLICE'
         print '\nSet Borrowed Virtual Time scheduler slice.'
 
     def main(self, args):
-        if len(args) < 2: self.err('%s: Missing slice' % self.name)
+        if len(args) < 2: self.err('%s: Missing slice' % args[0])
         server.xend_node_cpu_bvt_slice_set(slice)
 
 xm.prog(ProgBvtslice)
@@ -389,11 +366,11 @@
     info = """Set atropos parameters."""
 
     def help(self, args):
-        print self.name, "DOM PERIOD SLICE LATENCY XTRATIME"
+        print args[0], "DOM PERIOD SLICE LATENCY XTRATIME"
         print "\nSet atropos parameters."
 
     def main(self, args):
-        if len(args) != 5: self.err("%s: Invalid argument(s)" % self.name)
+        if len(args) != 5: self.err("%s: Invalid argument(s)" % args[0])
         v = map(int, args[1:5])
         server.xend_domain_cpu_atropos_set(*v)
 
@@ -405,11 +382,11 @@
     info = """Set round robin slice."""
 
     def help(self, args):
-        print self.name, "SLICE"
+        print args[0], "SLICE"
         print "\nSet round robin scheduler slice."
 
     def main(self, args):
-        if len(args) != 2: self.err("%s: Invalid argument(s)" % self.name)
+        if len(args) != 2: self.err("%s: Invalid argument(s)" % args[0])
         rrslice = int(args[1])
         server.xend_node_rrobin_set(rrslice)
 
@@ -451,11 +428,11 @@
     info = """Open a console to a domain."""
     
     def help(self, args):
-        print self.name, "DOM"
+        print "console DOM"
         print "\nOpen a console to domain DOM."
 
     def main(self, args):
-        if len(args) < 2: self.err("%s: Missing domain" % self.name)
+        if len(args) < 2: self.err("%s: Missing domain" % args[0])
         dom = args[1]
         info = server.xend_domain(dom)
         console = sxp.child(info, "console")
